#! /usr/bin/python

# @file
# This file is part of SWE.
#
# @author Alexander Breuer (breuera AT in.tum.de, http://www5.in.tum.de/wiki/index.php/Dipl.-Math._Alexander_Breuer)
# @author Sebastian Rettenberger (rettenbs AT in.tum.de, http://www5.in.tum.de/wiki/index.php/Sebastian_Rettenberger,_M.Sc.)
#
# @section LICENSE
#
# SWE is free software: you can redistribute it and/or modify
# it under the terms of the GNU General Public License as published by
# the Free Software Foundation, either version 3 of the License, or
# (at your option) any later version.
#
# SWE is distributed in the hope that it will be useful,
# but WITHOUT ANY WARRANTY; without even the implied warranty of
# MERCHANTABILITY or FITNESS FOR A PARTICULAR PURPOSE.  See the
# GNU General Public License for more details.
#
# You should have received a copy of the GNU General Public License
# along with SWE.  If not, see <http://www.gnu.org/licenses/>.
#
#
# @section DESCRIPTION
#
# Builds the SWE code with several options.
#

# print the welcome message
print '****************************************'
print '** Welcome to the build script of SWE **'
print '****************************************'
print 'SWE Copyright (C) 2012-2013'
print ''
print '  Technische Universitaet Muenchen'
print '  Department of Informatics'
print '  Chair of Scientific Computing'
print '  http://www5.in.tum.de/SWE'
print ''
print 'SWE comes with ABSOLUTELY NO WARRANTY.'
print 'SWE is free software, and you are welcome to redistribute it'
print 'under certain conditions.'
print 'Details can be found in the file \'gpl.txt\'.'
print ''

import os
import sys

#
# set possible variables
#
vars = Variables()

# read parameters from a file if given
vars.AddVariables(
  PathVariable( 'buildVariablesFile', 'location of the python file, which contains the build variables', None, PathVariable.PathIsFile )
)
env = Environment(variables=vars)
if 'buildVariablesFile' in env:
  vars = Variables(env['buildVariablesFile'])

# SWE specific variables
vars.AddVariables(
  PathVariable( 'buildDir', 'where to build the code', 'build', PathVariable.PathIsDirCreate ),

  EnumVariable( 'compiler', 'used compiler', 'gnu',
                allowed_values=('gnu', 'intel')
              ),

  EnumVariable( 'compileMode', 'mode of the compilation', 'release',
                allowed_values=('debug', 'release')
              ),

  EnumVariable( 'parallelization', 'level of parallelization', 'none',
                allowed_values=('none', 'cuda', 'mpi_with_cuda', 'mpi')
              ),

  EnumVariable( 'computeCapability', 'optional architecture/compute capability of the CUDA card', 'sm_20',
                allowed_values=('sm_10', 'sm_11', 'sm_12','sm_13',
                                'sm_20', 'sm_21', 'sm_22', 'sm_23' )
              ),

  BoolVariable( 'openGL', 'compile with OpenGL visualization', False),

  BoolVariable( 'openGL_instr', 'add instructions to openGL version (requires SDL_ttf)', False ),

  BoolVariable( 'writeNetCDF', 'write output in the netCDF-format', False ),

  BoolVariable( 'asagi', 'use ASAGI', False ),

  PathVariable( 'asagiInputDir', 'location of netcdf input files', '', PathVariable.PathAccept ),

  EnumVariable( 'solver', 'Riemann solver', 'augrie',
                allowed_values=('rusanov', 'fwave', 'augrie', 'hybrid', 'fwavevec')
              ),
                  
<<<<<<< HEAD
  BoolVariable( 'dynamicDispl', 'support dynamic displacement files with ASAGI', False ),
                  
  BoolVariable( 'vectorize', 'add pragmas to help vectorization (release only)', True ),
=======
  BoolVariable( 'vectorize', 'add pragmas to help vectorization (release only)', False ),
>>>>>>> 2746fc63
                  
  BoolVariable( 'showVectorization', 'show loop vectorization (Intel compiler only)', False ),

  EnumVariable( 'platform', 'compile for a specific platform (Intel compiler only)', 'default',
                allowed_values=('default', 'mic' )
              ),

  BoolVariable( 'xmlRuntime', 'use a xml-file for runtime parameters', False )
)

# external variables
vars.AddVariables(
  PathVariable( 'cudaToolkitDir', 'location of the CUDA toolkit', None ),
  PathVariable( 'libSDLDir', 'location of libSDL', None),
  PathVariable( 'netCDFDir', 'location of netCDF', None),
  PathVariable( 'asagiDir', 'location of ASAGI', None),
  PathVariable( 'libxmlDir', 'location of libxml2', None)
)

# set environment
env = Environment(ENV = {'PATH': os.environ['PATH']},
        variables=vars)
if 'INTEL_LICENSE_FILE' in os.environ:
	env.Append(ENV={'INTEL_LICENSE_FILE': os.environ['INTEL_LICENSE_FILE']})

# generate help text
Help(vars.GenerateHelpText(env))

# handle unknown, maybe misspelled variables
unknownVariables = vars.UnknownVariables()

# remove the buildVariablesFile from the list of unknown variables (used before)
if 'buildVariablesFile' in unknownVariables:
  unknownVariables.pop('buildVariablesFile')

# exit in the case of unknown variables
if unknownVariables:
  print >> sys.stderr, "*** The following build variables are unknown:", unknownVariables.keys()
  Exit(1)


# valid solver for CUDA?
if env['parallelization'] in ['cuda', 'mpi_with_cuda'] and env['solver'] != 'rusanov' and env['solver'] != 'fwave':
  print >> sys.stderr, '** The "'+env['solver']+'" solver is not supported in CUDA.'
  Exit(3)

# CUDA parallelization for openGL
if env['parallelization'] != 'cuda' and env['openGL'] == True:
  print >> sys.stderr, '** The parallelization "'+env['parallelization']+'" does not support OpenGL visualization (CUDA only).'
  Exit(3)

#
# precompiler, compiler and linker flags
#

<<<<<<< HEAD
# Set Intel compiler if selected
# If compiler is set to gnu, we use the default compiler
if env['parallelization'] in ['mpi', 'mpi_with_cuda']:
  # TODO when compilerPath/linkerPath is set, this is overwritten 
  env['CXX'] = 'mpicxx'
  if env['compiler'] == 'intel':
    # Environment variables to switch compiler for different MPI libraries
    envVars = ['OMPI_CXX', 'MPICH_CXX', 'MPICXX_CXX']
=======
# Select the compiler (MPI and/or Intel, GNU is default)
if env['parallelization'] in ['mpi', 'mpi_with_cuda']: 
  env['CXX'] = env['LINKERFORPROGRAMS'] = env.Detect(['mpiCC', 'mpicxx'])
  if not env['CXX']:
      print >> sys.stderr, '** MPI compiler not found, please update PATH environment variable'
      Exit(1)
  
  if env['compiler'] == 'intel':
    # We need to the the mpiCC wrapper which compiler it should use
    # Here are several environment variables that do the job for different MPI libraries
    envVars = ['OMPI_CXX', 'MPICH_CXX']
>>>>>>> 2746fc63
    for var in envVars:
      env['ENV'][var] = 'icpc'
else:
  if env['compiler'] == 'intel':
    env['CXX'] = 'icpc'

# eclipse specific flag
env.Append(CCFLAGS=['-fmessage-length=0'])

# xml parameters for the compiler TODO

# set (pre-)compiler flags for the compile modes
if env['compileMode'] == 'debug':
  env.Append(CPPDEFINES=['DEBUG'])

  if env['compiler'] == 'gnu':
    env.Append(CCFLAGS=['-O0','-g3','-Wall'])

  elif env['compiler'] == 'intel':
    env.Append(CCFLAGS=['-O0','-g'])

elif env['compileMode'] == 'release':
  env.Append(CPPDEFINES=['NDEBUG'])

  if env['compiler'] == 'gnu':
    env.Append(CCFLAGS=['-O3','-mtune=native'])

  elif env['compiler'] == 'intel':
    env.Append(CCFLAGS=['-O2'])
    
# Other compiler flags (for all compilers)
env.Append(CCFLAGS=['-fstrict-aliasing', '-fargument-noalias'])

# Vectorization?
if env['compileMode'] == 'release' and env['vectorize']:
  env.Append(CPPDEFINES=['VECTORIZE'])
  if env['compiler'] == 'intel':
    env.Append(CCFLAGS=['-xHost'])
if env['compiler'] == 'intel' and env['showVectorization']:
  env.Append(CCFLAGS=['-vec-report2'])
  
# Platform
if env['compiler'] == 'intel' and env['platform'] == 'mic':
  env.Append(CCFLAGS=['-mmic'])
  env.Append(LINKFLAGS=['-mmic'])
<<<<<<< HEAD
=======
  
# Compiler
>>>>>>> 2746fc63
if env['compiler'] == 'intel':
  # Add Intel specific libraries
  env.Append(LIBS=['svml', 'imf', 'intlc'])
  
# Add source directory to include path (important for subdirectories)
env.Append(CPPPATH=['.'])

# set the precompiler variables for the solver
if env['solver'] == 'fwave':
  env.Append(CPPDEFINES=['WAVE_PROPAGATION_SOLVER=1'])
elif env['solver'] == 'augrie':
  env.Append(CPPDEFINES=['WAVE_PROPAGATION_SOLVER=2'])
elif env['solver'] == 'hybrid':
  env.Append(CPPDEFINES=['WAVE_PROPAGATION_SOLVER=0'])
elif env['solver'] == 'fwavevec':
  env.Append(CPPDEFINES=['WAVE_PROPAGATION_SOLVER=4'])
  
# Dynamic displacement?
if env['dynamicDispl']:
    env.Append(CPPDEFINES=['DYNAMIC_DISPLACEMENTS'])

# set the precompiler flags for CUDA
if env['parallelization'] in ['cuda', 'mpi_with_cuda']:
  env.Append(CPPDEFINES=['CUDA'])
  
  # set the directories for the CudaTool
  if 'cudaToolkitDir' in env:
    env['CUDA_TOOLKIT_PATH'] = env['cudaToolkitDir']

  env.Tool('CudaTool', toolpath = ['.'])
  
  # set precompiler flag for nvcc
  env.Append(NVCCFLAGS=['-DCUDA'])

  # set the compute capability of the cuda compiler (needs to be set after the CudaTool
  env.Append(NVCCFLAGS=['--gpu-architecture='+env['computeCapability']])
  
  # Append the source directory to the include path
  env.Append(NVCCFLAGS=['-Isrc'])
  
  # compile explicitly with 64-bit on Mac OS X
  if env['PLATFORM'] == 'darwin':
    env.Append(NVCCFLAGS=' -m64')

# set the nvcc precompiler flags for MPI (CUDA)
if env['parallelization'] == 'mpi_with_cuda':
  env.Append(NVCCFLAGS=['-DUSEMPI'])

if env['parallelization'] in ['mpi_with_cuda', 'mpi']:
  env.Append(CPPDEFINES=['USEMPI'])
<<<<<<< HEAD
  if 'compilerPath' in env:
    env['CXX'] = env['compilerPath']
  else:
    env['CXX'] = 'mpicxx'
  if 'linkerPath' in env:
    env['LINKERFORPROGRAMS'] = env['linkerPath']
  env['LINKERFORPROGRAMS'] = 'mpicxx'
=======
>>>>>>> 2746fc63

if env['openGL'] == True:
  env.Append(LIBS=['SDL', 'GL', 'GLU'])
  if env['openGL_instr'] == True:
    # We assume that SDL_ttf is in the same directory as SDL
    env.Append(LIBS=['SDL_ttf'])
    env.Append(CPPDEFINES=['USESDLTTF'])

env.Append(CPPPATH=['/opt/sgi/mpt/mpt-2.04/include'])
env.Append(LIBPATH=['/opt/sgi/mpt/mpt-2.04/lib'])

# set the compiler flags for libSDL
if 'libSDLDir' in env:
  env.Append(CPPPATH=[env['libSDLDir']+'/include'])
  env.Append(LIBPATH=[env['libSDLDir']+'/lib'])
  env.Append(RPATH=[env['libSDLDir']+'/lib'])

# set the precompiler flags and includes for netCDF
if env['writeNetCDF'] == True:
  env.Append(CPPDEFINES=['WRITENETCDF'])
  env.Append(LIBS=['netcdf'])
  # set netCDF location
  if 'netCDFDir' in env:
    env.Append(CPPPATH=[env['netCDFDir']+'/include'])
    env.Append(LIBPATH=[os.path.join(env['netCDFDir'], 'lib')])
    env.Append(RPATH=[os.path.join(env['netCDFDir'], 'lib')])

# set the precompiler flags, includes and libraries for ASAGI
if env['asagi'] == True:
  env.Append(CPPDEFINES=['ASAGI'])
  if env['parallelization'] == 'none' or env['parallelization'] == 'cuda':
    env.Append(CPPDEFINES=['ASAGI_NOMPI'])
    env.Append(LIBS=['asagi_nompi'])
  else:
    env.Append(LIBS=['asagi'])
  if 'asagiDir' in env:
    env.Append(CPPPATH=[env['asagiDir']+'/include'])
    env.Append(LIBPATH=[env['asagiDir']+'/lib'])
    env.Append(RPATH=[os.path.join(env['asagiDir'], 'lib')])
  if 'netCDFDir' in env:
    env.Append(LIBPATH=[env['netCDFDir']+'/lib'])
    env.Append(RPATH=[os.path.join(env['netCDFDir'], 'lib')])
  if 'asagiInputDir' in env:
    env.Append(CPPFLAGS=['\'-DASAGI_INPUT_DIR="'+env['asagiInputDir']+'"\''])

# xml runtime parameters
if env['xmlRuntime'] == True: #TODO
  print 'xml runtime parameters are not implemented so far.'
  Exit(1)
  env.Append(CPPDEFINES=['READXML'])
  #set xmllib2 location
  if 'libxmlDir' in env:
    env.Append(CPPPATH=[env['libxmlDir']+'/include/libxml2'])
    env.Append(LIBPATH=[env['libxmlDir']+'/lib'])

#
# setup the program name and the build directory
#
program_name = 'SWE'

# compiler
program_name += '_'+env['compiler']

# compile mode
program_name += '_'+env['compileMode']

# parallelization
program_name += '_'+env['parallelization']

# solver
program_name += '_'+env['solver']

# build directory
build_dir = env['buildDir']+'/build_'+program_name

# get the src-code files
env.src_files = []
Export('env')
SConscript('src/SConscript', variant_dir=build_dir, duplicate=0)
Import('env')

# build the program
env.Program('build/'+program_name, env.src_files)<|MERGE_RESOLUTION|>--- conflicted
+++ resolved
@@ -94,14 +94,10 @@
   EnumVariable( 'solver', 'Riemann solver', 'augrie',
                 allowed_values=('rusanov', 'fwave', 'augrie', 'hybrid', 'fwavevec')
               ),
-                  
-<<<<<<< HEAD
+            
   BoolVariable( 'dynamicDispl', 'support dynamic displacement files with ASAGI', False ),
                   
-  BoolVariable( 'vectorize', 'add pragmas to help vectorization (release only)', True ),
-=======
   BoolVariable( 'vectorize', 'add pragmas to help vectorization (release only)', False ),
->>>>>>> 2746fc63
                   
   BoolVariable( 'showVectorization', 'show loop vectorization (Intel compiler only)', False ),
 
@@ -157,16 +153,6 @@
 # precompiler, compiler and linker flags
 #
 
-<<<<<<< HEAD
-# Set Intel compiler if selected
-# If compiler is set to gnu, we use the default compiler
-if env['parallelization'] in ['mpi', 'mpi_with_cuda']:
-  # TODO when compilerPath/linkerPath is set, this is overwritten 
-  env['CXX'] = 'mpicxx'
-  if env['compiler'] == 'intel':
-    # Environment variables to switch compiler for different MPI libraries
-    envVars = ['OMPI_CXX', 'MPICH_CXX', 'MPICXX_CXX']
-=======
 # Select the compiler (MPI and/or Intel, GNU is default)
 if env['parallelization'] in ['mpi', 'mpi_with_cuda']: 
   env['CXX'] = env['LINKERFORPROGRAMS'] = env.Detect(['mpiCC', 'mpicxx'])
@@ -177,8 +163,7 @@
   if env['compiler'] == 'intel':
     # We need to the the mpiCC wrapper which compiler it should use
     # Here are several environment variables that do the job for different MPI libraries
-    envVars = ['OMPI_CXX', 'MPICH_CXX']
->>>>>>> 2746fc63
+    envVars = ['OMPI_CXX', 'MPICH_CXX', 'MPICXX_CXX']
     for var in envVars:
       env['ENV'][var] = 'icpc'
 else:
@@ -224,11 +209,8 @@
 if env['compiler'] == 'intel' and env['platform'] == 'mic':
   env.Append(CCFLAGS=['-mmic'])
   env.Append(LINKFLAGS=['-mmic'])
-<<<<<<< HEAD
-=======
   
 # Compiler
->>>>>>> 2746fc63
 if env['compiler'] == 'intel':
   # Add Intel specific libraries
   env.Append(LIBS=['svml', 'imf', 'intlc'])
@@ -279,16 +261,6 @@
 
 if env['parallelization'] in ['mpi_with_cuda', 'mpi']:
   env.Append(CPPDEFINES=['USEMPI'])
-<<<<<<< HEAD
-  if 'compilerPath' in env:
-    env['CXX'] = env['compilerPath']
-  else:
-    env['CXX'] = 'mpicxx'
-  if 'linkerPath' in env:
-    env['LINKERFORPROGRAMS'] = env['linkerPath']
-  env['LINKERFORPROGRAMS'] = 'mpicxx'
-=======
->>>>>>> 2746fc63
 
 if env['openGL'] == True:
   env.Append(LIBS=['SDL', 'GL', 'GLU'])
